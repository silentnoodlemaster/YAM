--- conflicted
+++ resolved
@@ -45,11 +45,8 @@
         "imagemin-gifsicle": "^7.0.0",
         "imagemin-webp": "^6.0.0",
         "material-design-icons": "^3.0.1",
-<<<<<<< HEAD
         "nedb-promises": "^4.1.0",
-=======
         "simple-image-downloader": "^4.0.2",
->>>>>>> 28ed98e4
         "string-similarity": "^4.0.2"
     },
     "devDependencies": {
